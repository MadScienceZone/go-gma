--- conflicted
+++ resolved
@@ -1,15 +1,5 @@
 /*
 ########################################################################################
-<<<<<<< HEAD
-#  _______  _______  _______                ___          ___        __                 #
-# (  ____ \(       )(  ___  )              /   )        /   )      /  \                #
-# | (    \/| () () || (   ) |             / /) |       / /) |      \/) )               #
-# | |      | || || || (___) |            / (_) (_     / (_) (_       | |               #
-# | | ____ | |(_)| ||  ___  |           (____   _)   (____   _)      | |               #
-# | | \_  )| |   | || (   ) | Game           ) (          ) (        | |               #
-# | (___) || )   ( || )   ( | Master's       | |   _      | |   _  __) (_              #
-# (_______)|/     \||/     \| Assistant      (_)  (_)     (_)  (_) \____/              #
-=======
 #  _______  _______  _______                ___       ______      _______              #
 # (  ____ \(       )(  ___  )              /   )     / ___  \    (  __   )             #
 # | (    \/| () () || (   ) |             / /) |     \/   )  )   | (  )  |             #
@@ -18,7 +8,6 @@
 # | | \_  )| |   | || (   ) | Game           ) (       /  /      |   / | |             #
 # | (___) || )   ( || )   ( | Master's       | |   _  /  /     _ |  (__) |             #
 # (_______)|/     \||/     \| Assistant      (_)  (_) \_/     (_)(_______)             #
->>>>>>> fdcf8350
 #                                                                                      #
 ########################################################################################
 #
@@ -60,11 +49,7 @@
 	"github.com/MadScienceZone/go-gma/v4/util"
 )
 
-<<<<<<< HEAD
-const GMAVersionNumber = "4.4.1" //@@##@@
-=======
 const GMAVersionNumber="4.7.0" //@@##@@
->>>>>>> fdcf8350
 
 func main() {
 	fmt.Printf("GMA mapper console %s\n", GMAVersionNumber)
@@ -162,11 +147,6 @@
 		time.Sleep(100 * time.Millisecond)
 	}
 	fmt.Println(colorize("Connected to server.", "Green", mono))
-<<<<<<< HEAD
-	if err = server.Allow(mapper.DiceColorBoxes); err != nil {
-		fmt.Println(colorize(fmt.Sprintf("Error asking for optional features: %v", err), "red", mono))
-	}
-=======
 
 	update, err := server.CheckVersionOf("core", GMAVersionNumber)
 	if err != nil {
@@ -176,7 +156,6 @@
 		log.Printf("UPDATE AVAILABLE! Version %v is available for %v on %v.", update.Version, update.OS, update.Arch)
 	}
 
->>>>>>> fdcf8350
 	fmt.Printf("Server protocol %d; using %s calendar.\n", server.Protocol, server.CalendarSystem)
 	fmt.Println("Characters Defined:")
 	fmt.Println(colorize("NAME----------- ID-------- COLOR----- AREA SIZE", "Blue", mono))
@@ -1489,11 +1468,7 @@
 }
 
 /*
-<<<<<<< HEAD
-# @[00]@| GMA 4.4.1
-=======
 # @[00]@| GMA 4.7.0
->>>>>>> fdcf8350
 # @[01]@|
 # @[10]@| Copyright © 1992–2022 by Steven L. Willoughby (AKA MadScienceZone)
 # @[11]@| steve@madscience.zone (previously AKA Software Alchemy),
