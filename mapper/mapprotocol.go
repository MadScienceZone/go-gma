--- conflicted
+++ resolved
@@ -51,12 +51,8 @@
 // and protocol versions supported by this code.
 //
 const (
-<<<<<<< HEAD
-	GMAMapperProtocol=407     // @@##@@ auto-configured
-=======
-	GMAMapperProtocol=407           // @@##@@ auto-configured
->>>>>>> 15c7d9bd
-	GoVersionNumber="5.8.1" // @@##@@ auto-configured
+	GMAMapperProtocol           = 407     // @@##@@ auto-configured
+	GoVersionNumber             = "5.8.1" // @@##@@ auto-configured
 	MinimumSupportedMapProtocol = 400
 	MaximumSupportedMapProtocol = 407
 )
