//
// Client/Server protocol functions.
//
// Clients and the server send messages to each other without
// waiting for any response (i.e., all communication is asynchronous).
// Regardless of direction, a message has the format
//
// COMMAND-WORD [JSON] \n
//
// Where COMMAND-WORD is a plain text identifier which indicates what
// message is being sent, and JSON is an optional JSON-formatted data
// structure appropriate to that message. The entire message is sent
// in a single newline-terminated line of text. If JSON includes fields
// not expected for that command, those fields are silently ignored.
// If it is missing any expected fields (or the entire JSON object is
// omitted entirely), the missing fields are assumed to have an appropriate
// "zero" value.
//

package mapper

import (
	"bufio"
	"encoding/json"
	"errors"
	"fmt"
	"net"
	"strconv"
	"strings"
)

//
// The GMA Mapper Protocol version number current as of this build,
// and protocol versions supported by this code.
//
const (
<<<<<<< HEAD
	GMAMapperProtocol=402     // @@##@@ auto-configured
	GoVersionNumber="5.2.2" // @@##@@ auto-configured
=======
	GMAMapperProtocol           = 402     // @@##@@ auto-configured
	GoVersionNumber             = "5.2.1" // @@##@@ auto-configured
>>>>>>> b94db496
	MinimumSupportedMapProtocol = 400
	MaximumSupportedMapProtocol = 402
)

func init() {
	if MinimumSupportedMapProtocol > GMAMapperProtocol || MaximumSupportedMapProtocol < GMAMapperProtocol {
		if MinimumSupportedMapProtocol == MaximumSupportedMapProtocol {
			panic(fmt.Sprintf("BUILD ERROR: This version of mapclient only supports mapper protocol %v, but version %v was the official one when this package was released!", MinimumSupportedMapProtocol, GMAMapperProtocol))
		} else {
			panic(fmt.Sprintf("BUILD ERROR: This version of mapclient only supports mapper protocols %v-%v, but version %v was the official one when this package was released!", MinimumSupportedMapProtocol, MaximumSupportedMapProtocol, GMAMapperProtocol))
		}
	}
}

// ErrProtocol is the error returned when there is a protocol-level issue.
// This generally indicates a bug in the code, not a communications issue.
var ErrProtocol = errors.New("internal protocol error")

type MapConnection struct {
	conn     net.Conn       // network socket
	reader   *bufio.Scanner // read interface to socket
	writer   *bufio.Writer  // write interface to socket
	sendBuf  []string       // internal buffer of outgoing packets
	sendChan chan string    // outgoing packets go through this channel
	debug    func(DebugFlags, string)
	debugf   func(DebugFlags, string, ...any)
}

func (m *MapConnection) IsReady() bool {
	return m != nil && m.reader != nil && m.writer != nil
}

func NewMapConnection(c net.Conn) MapConnection {
	return MapConnection{
		conn:     c,
		reader:   bufio.NewScanner(c),
		writer:   bufio.NewWriter(c),
		sendChan: make(chan string, 50),
	}
}

func (c *MapConnection) Close() {
	if c != nil && c.conn != nil {
		c.conn.Close()
	}
}

//
// Send sends a message to the peer using the mapper protocol.
//
func (c *MapConnection) Send(command ServerMessage, data any) error {
	if c == nil {
		return fmt.Errorf("nil MapConnection")
	}

	switch command {
	case Accept:
		if msgs, ok := data.(AcceptMessagePayload); ok {
			return c.sendJSON("ACCEPT", msgs)
		}
	case AddCharacter:
		if ac, ok := data.(AddCharacterMessagePayload); ok {
			return c.sendJSON("AC", ac)
		}
	case AddDicePresets:
		if ad, ok := data.(AddDicePresetsMessagePayload); ok {
			return c.sendJSON("DD+", ad)
		}
	case AddImage:
		if ai, ok := data.(ImageDefinition); ok {
			return c.sendJSON("AI", ai)
		}
		if ai, ok := data.(AddImageMessagePayload); ok {
			return c.sendJSON("AI", ai)
		}
	case AddObjAttributes:
		if oa, ok := data.(AddObjAttributesMessagePayload); ok {
			return c.sendJSON("OA+", oa)
		}
	case AdjustView:
		if av, ok := data.(AdjustViewMessagePayload); ok {
			return c.sendJSON("AV", av)
		}
	case Allow:
		if al, ok := data.(AllowMessagePayload); ok {
			return c.sendJSON("ALLOW", al)
		}
	case Auth:
		if au, ok := data.(AuthMessagePayload); ok {
			return c.sendJSON("AUTH", au)
		}
	case Challenge:
		if ch, ok := data.(ChallengeMessagePayload); ok {
			return c.sendJSON("OK", ch)
		}
	case ChatMessage:
		if ch, ok := data.(ChatMessageMessagePayload); ok {
			return c.sendJSON("TO", ch)
		}
	case Clear:
		if cl, ok := data.(ClearMessagePayload); ok {
			return c.sendJSON("CLR", cl)
		}
	case ClearChat:
		if cc, ok := data.(ClearChatMessagePayload); ok {
			return c.sendJSON("CC", cc)
		}
	case ClearFrom:
		if cf, ok := data.(ClearFromMessagePayload); ok {
			return c.sendJSON("CLR@", cf)
		}
	case CombatMode:
		if cm, ok := data.(CombatModeMessagePayload); ok {
			return c.sendJSON("CO", cm)
		}
	case Comment:
		if data == nil {
			return c.sendln("//", "")
		}
		if s, ok := data.(string); ok {
			return c.sendln("//", s)
		}
	case DefineDicePresets:
		if dd, ok := data.(DefineDicePresetsMessagePayload); ok {
			return c.sendJSON("DD", dd)
		}
	case Denied:
		if reason, ok := data.(DeniedMessagePayload); ok {
			return c.sendJSON("DENIED", reason)
		}
	case Echo:
		if e, ok := data.(EchoMessagePayload); ok {
			return c.sendJSON("ECHO", e)
		}
	case FilterDicePresets:
		if fi, ok := data.(FilterDicePresetsMessagePayload); ok {
			return c.sendJSON("DD/", fi)
		}
	case FilterImages:
		if fi, ok := data.(FilterImagesMessagePayload); ok {
			return c.sendJSON("AI/", fi)
		}
	case Granted:
		if reason, ok := data.(GrantedMessagePayload); ok {
			return c.sendJSON("GRANTED", reason)
		}
	case LoadFrom:
		if lf, ok := data.(LoadFromMessagePayload); ok {
			return c.sendJSON("L", lf)
		}
	case LoadArcObject:
		if ob, ok := data.(ArcElement); ok {
			return c.sendJSON("LS-ARC", ob)
		}
		if ob, ok := data.(LoadArcObjectMessagePayload); ok {
			return c.sendJSON("LS-ARC", ob)
		}
	case LoadCircleObject:
		if ob, ok := data.(CircleElement); ok {
			return c.sendJSON("LS-CIRC", ob)
		}
		if ob, ok := data.(LoadCircleObjectMessagePayload); ok {
			return c.sendJSON("LS-CIRC", ob)
		}
	case LoadLineObject:
		if ob, ok := data.(LineElement); ok {
			return c.sendJSON("LS-LINE", ob)
		}
		if ob, ok := data.(LoadLineObjectMessagePayload); ok {
			return c.sendJSON("LS-LINE", ob)
		}
	case LoadPolygonObject:
		if ob, ok := data.(PolygonElement); ok {
			return c.sendJSON("LS-POLY", ob)
		}
		if ob, ok := data.(LoadPolygonObjectMessagePayload); ok {
			return c.sendJSON("LS-POLY", ob)
		}
	case LoadRectangleObject:
		if ob, ok := data.(RectangleElement); ok {
			return c.sendJSON("LS-RECT", ob)
		}
		if ob, ok := data.(LoadRectangleObjectMessagePayload); ok {
			return c.sendJSON("LS-RECT", ob)
		}
	case LoadSpellAreaOfEffectObject:
		if ob, ok := data.(SpellAreaOfEffectElement); ok {
			return c.sendJSON("LS-SAOE", ob)
		}
		if ob, ok := data.(LoadSpellAreaOfEffectObjectMessagePayload); ok {
			return c.sendJSON("LS-SAOE", ob)
		}
	case LoadTextObject:
		if ob, ok := data.(TextElement); ok {
			return c.sendJSON("LS-TEXT", ob)
		}
		if ob, ok := data.(LoadTextObjectMessagePayload); ok {
			return c.sendJSON("LS-TEXT", ob)
		}
	case LoadTileObject:
		if ob, ok := data.(TileElement); ok {
			return c.sendJSON("LS-TEXT", ob)
		}
		if ob, ok := data.(LoadTileObjectMessagePayload); ok {
			return c.sendJSON("LS-TILE", ob)
		}
	case Marco:
		return c.sendln("MARCO", "")
	case Mark:
		if mk, ok := data.(MarkMessagePayload); ok {
			return c.sendJSON("MARK", mk)
		}
	case PlaceSomeone:
		if ps, ok := data.(MonsterToken); ok {
			return c.sendJSON("PS", ps)
		}
		if ps, ok := data.(PlayerToken); ok {
			return c.sendJSON("PS", ps)
		}
		if ps, ok := data.(CreatureToken); ok {
			return c.sendJSON("PS", ps)
		}
		if ps, ok := data.(PlaceSomeoneMessagePayload); ok {
			return c.sendJSON("PS", ps)
		}
	case Polo:
		return c.sendln("POLO", "")
	case Priv:
		if reason, ok := data.(PrivMessagePayload); ok {
			return c.sendJSON("PRIV", reason)
		}
	case Protocol:
		return c.sendln("PROTOCOL", fmt.Sprintf("%v", data))
	case QueryDicePresets:
		return c.sendln("DR", "")
	case QueryImage:
		if qi, ok := data.(ImageDefinition); ok {
			return c.sendJSON("AI?", qi)
		}
		if qi, ok := data.(QueryImageMessagePayload); ok {
			return c.sendJSON("AI?", qi)
		}
	case QueryPeers:
		return c.sendln("/CONN", "")
	case Ready:
		return c.sendln("READY", "")
	case RemoveObjAttributes:
		if oa, ok := data.(RemoveObjAttributesMessagePayload); ok {
			return c.sendJSON("OA-", oa)
		}
	case RollDice:
		if rd, ok := data.(RollDiceMessagePayload); ok {
			return c.sendJSON("D", rd)
		}
	case RollResult:
		if rd, ok := data.(RollResultMessagePayload); ok {
			return c.sendJSON("ROLL", rd)
		}
	case Sync:
		return c.sendln("SYNC", "")
	case SyncChat:
		if sc, ok := data.(SyncChatMessagePayload); ok {
			return c.sendJSON("SYNC-CHAT", sc)
		}
	case Toolbar:
		if tb, ok := data.(ToolbarMessagePayload); ok {
			return c.sendJSON("TB", tb)
		}
	case UpdateClock:
		if uc, ok := data.(UpdateClockMessagePayload); ok {
			return c.sendJSON("CS", uc)
		}
	case UpdateDicePresets:
		if dd, ok := data.(UpdateDicePresetsMessagePayload); ok {
			return c.sendJSON("DD=", dd)
		}
	case UpdateInitiative:
		if i, ok := data.(UpdateInitiativeMessagePayload); ok {
			return c.sendJSON("IL", i)
		}
	case UpdateObjAttributes:
		if oa, ok := data.(UpdateObjAttributesMessagePayload); ok {
			return c.sendJSON("OA", oa)
		}
	case UpdatePeerList:
		if up, ok := data.(UpdatePeerListMessagePayload); ok {
			return c.sendJSON("CONN", up)
		}
	case UpdateProgress:
		if up, ok := data.(UpdateProgressMessagePayload); ok {
			return c.sendJSON("PROGRESS", up)
		}
	case UpdateStatusMarker:
		if sm, ok := data.(StatusMarkerDefinition); ok {
			return c.sendJSON("DSM", sm)
		}
		if sm, ok := data.(UpdateStatusMarkerMessagePayload); ok {
			return c.sendJSON("DSM", sm)
		}
	case UpdateTurn:
		if tu, ok := data.(UpdateTurnMessagePayload); ok {
			return c.sendJSON("I", tu)
		}
	case UpdateVersions:
		if up, ok := data.(UpdateVersionsMessagePayload); ok {
			return c.sendJSON("UPDATES", up)
		}
	case World:
		if wo, ok := data.(WorldMessagePayload); ok {
			return c.sendJSON("WORLD", wo)
		}
	}
	return fmt.Errorf("send: invalid command or data type")
}

func (c *MapConnection) sendJSON(commandWord string, data any) error {
	var err error
	if c == nil {
		return fmt.Errorf("nil MapConnection")
	}
	if data == nil {
		return c.sendln(commandWord, "")
	}
	if j, err := json.Marshal(data); err == nil {
		return c.sendln(commandWord, string(j))
	}
	return fmt.Errorf("send: %v", err)
}

func (c *MapConnection) sendln(commandWord, data string) error {
	if c == nil {
		return fmt.Errorf("nil MapConnection")
	}
	if c.debugf != nil {
		c.debugf(DebugIO|DebugMessages, "->%s %s", commandWord, data)
	}
	if strings.ContainsAny(data, "\n\r") {
		return fmt.Errorf("protocol error: outgoing data packet may not contain newlines")
	}
	var packet strings.Builder

	packet.WriteString(commandWord)
	if data != "" {
		packet.WriteString(" ")
		packet.WriteString(data)
	}
	packet.WriteString("\n")

	//	select {
	//	case c.sendChan <- packet.String():
	//	default:
	//		return fmt.Errorf("unable to send to server (Dial() not running or data backed up?")
	//	}
	c.sendChan <- packet.String()
	return nil
}

// blocking raw data sent to other side
func (c *MapConnection) sendRaw(data string) error {
	if c != nil {
		c.sendChan <- data + "\n"
	}
	return nil
}

//
// UNSAFEsendRaw will send raw data to the server without any checks or controls.
// Use this function at your own risk. If you don't phrase the data perfectly, the server will
// not understand your request. This is intended only for testing purposes including manually
// communicating with the server for debugging.
//
func (c *MapConnection) UNSAFEsendRaw(data string) error {
	return c.sendRaw(data)
}

//
// UNSAFEsendRaw will send raw data to the server without any checks or controls.
// Use this function at your own risk. If you don't phrase the data perfectly, the server will
// not understand your request. This is intended only for testing purposes including manually
// communicating with the server for debugging.
//
func (c *Connection) UNSAFEsendRaw(data string) error {
	return c.serverConn.sendRaw(data)
}

//
// Receive waits for a message to arrive on the MapConnection's input then returns it.
//
func (c *MapConnection) Receive() (MessagePayload, error) {
	var err error
	if c == nil {
		return nil, fmt.Errorf("Receive called on nil MapConnection")
	}
	if !c.reader.Scan() {
		//c.debug(DebugIO, "Receive: scan failed; stopping")
		if err = c.reader.Err(); err != nil {
			//c.debugf(DebugIO, "Receive: scan failed with %v", err)
			return nil, err
		}
		return nil, nil
	}

	// Comments are anything starting with "//"
	// The input line is in the form COMMAND-WORD [JSON] \n
	c.debugf(DebugIO|DebugMessages, "<-%v", c.reader.Text())
	payload := BaseMessagePayload{
		rawMessage: c.reader.Text(),
	}
	commandWord, jsonString, hasJsonPart := strings.Cut(c.reader.Text(), " ")
	if strings.Index(commandWord, "//") == 0 {
		payload.messageType = Comment
		return CommentMessagePayload{
			BaseMessagePayload: payload,
			Text:               c.reader.Text()[2:],
		}, nil
	}

	switch commandWord {
	case "AC":
		p := AddCharacterMessagePayload{BaseMessagePayload: payload}
		if hasJsonPart {
			if err = json.Unmarshal([]byte(jsonString), &p); err != nil {
				break
			}
		}
		p.messageType = AddCharacter
		return p, nil

	case "ACCEPT":
		p := AcceptMessagePayload{BaseMessagePayload: payload}
		if hasJsonPart {
			if err = json.Unmarshal([]byte(jsonString), &p); err != nil {
				break
			}
		}
		p.messageType = Accept
		return p, nil

	case "AI":
		p := AddImageMessagePayload{BaseMessagePayload: payload}
		if hasJsonPart {
			if err = json.Unmarshal([]byte(jsonString), &p); err != nil {
				break
			}
		}
		p.messageType = AddImage
		return p, nil

	case "AI?":
		p := QueryImageMessagePayload{BaseMessagePayload: payload}
		if hasJsonPart {
			if err = json.Unmarshal([]byte(jsonString), &p); err != nil {
				break
			}
		}
		p.messageType = QueryImage
		return p, nil

	case "AI/":
		p := FilterImagesMessagePayload{BaseMessagePayload: payload}
		if hasJsonPart {
			if err = json.Unmarshal([]byte(jsonString), &p); err != nil {
				break
			}
		}
		p.messageType = FilterImages
		return p, nil

	case "ALLOW":
		p := AllowMessagePayload{BaseMessagePayload: payload}
		if hasJsonPart {
			if err = json.Unmarshal([]byte(jsonString), &p); err != nil {
				break
			}
		}
		p.messageType = Allow
		return p, nil

	case "AUTH":
		p := AuthMessagePayload{BaseMessagePayload: payload}
		if hasJsonPart {
			if err = json.Unmarshal([]byte(jsonString), &p); err != nil {
				break
			}
		}
		p.messageType = Auth
		return p, nil

	case "AV":
		p := AdjustViewMessagePayload{BaseMessagePayload: payload}
		if hasJsonPart {
			if err = json.Unmarshal([]byte(jsonString), &p); err != nil {
				break
			}
		}
		p.messageType = AdjustView
		return p, nil

	case "CC":
		p := ClearChatMessagePayload{BaseMessagePayload: payload}
		if hasJsonPart {
			if err = json.Unmarshal([]byte(jsonString), &p); err != nil {
				break
			}
		}
		p.messageType = ClearChat
		return p, nil

	case "CLR":
		p := ClearMessagePayload{BaseMessagePayload: payload}
		if hasJsonPart {
			if err = json.Unmarshal([]byte(jsonString), &p); err != nil {
				break
			}
		}
		p.messageType = Clear
		return p, nil

	case "CLR@":
		p := ClearFromMessagePayload{BaseMessagePayload: payload}
		if hasJsonPart {
			if err = json.Unmarshal([]byte(jsonString), &p); err != nil {
				break
			}
		}
		p.messageType = ClearFrom
		return p, nil

	case "CO":
		p := CombatModeMessagePayload{BaseMessagePayload: payload}
		if hasJsonPart {
			if err = json.Unmarshal([]byte(jsonString), &p); err != nil {
				break
			}
		}
		p.messageType = CombatMode
		return p, nil

	case "CONN":
		p := UpdatePeerListMessagePayload{BaseMessagePayload: payload}
		if hasJsonPart {
			if err = json.Unmarshal([]byte(jsonString), &p); err != nil {
				break
			}
		}
		p.messageType = UpdatePeerList
		return p, nil

	case "CS":
		p := UpdateClockMessagePayload{BaseMessagePayload: payload}
		if hasJsonPart {
			if err = json.Unmarshal([]byte(jsonString), &p); err != nil {
				break
			}
		}
		p.messageType = UpdateClock
		return p, nil

	case "D":
		p := RollDiceMessagePayload{BaseMessagePayload: payload}
		if hasJsonPart {
			if err = json.Unmarshal([]byte(jsonString), &p); err != nil {
				break
			}
		}
		p.messageType = RollDice
		return p, nil

	case "DD":
		p := DefineDicePresetsMessagePayload{BaseMessagePayload: payload}
		if hasJsonPart {
			if err = json.Unmarshal([]byte(jsonString), &p); err != nil {
				break
			}
		}
		p.messageType = DefineDicePresets
		return p, nil

	case "DD+":
		p := AddDicePresetsMessagePayload{BaseMessagePayload: payload}
		if hasJsonPart {
			if err = json.Unmarshal([]byte(jsonString), &p); err != nil {
				break
			}
		}
		p.messageType = AddDicePresets
		return p, nil

	case "DD/":
		p := FilterDicePresetsMessagePayload{BaseMessagePayload: payload}
		if hasJsonPart {
			if err = json.Unmarshal([]byte(jsonString), &p); err != nil {
				break
			}
		}
		p.messageType = FilterDicePresets
		return p, nil

	case "DD=":
		p := UpdateDicePresetsMessagePayload{BaseMessagePayload: payload}
		if hasJsonPart {
			if err = json.Unmarshal([]byte(jsonString), &p); err != nil {
				break
			}
		}
		p.messageType = UpdateDicePresets
		return p, nil

	case "DENIED":
		p := DeniedMessagePayload{BaseMessagePayload: payload}
		if hasJsonPart {
			if err = json.Unmarshal([]byte(jsonString), &p); err != nil {
				break
			}
		}
		p.messageType = Denied
		return p, nil

	case "DR":
		p := QueryDicePresetsMessagePayload{BaseMessagePayload: payload}
		p.messageType = QueryDicePresets
		return p, nil

	case "DSM":
		p := UpdateStatusMarkerMessagePayload{BaseMessagePayload: payload}
		if hasJsonPart {
			if err = json.Unmarshal([]byte(jsonString), &p); err != nil {
				break
			}
		}
		p.messageType = UpdateStatusMarker
		return p, nil

	case "ECHO":
		p := EchoMessagePayload{BaseMessagePayload: payload}
		if hasJsonPart {
			if err = json.Unmarshal([]byte(jsonString), &p); err != nil {
				break
			}
		}
		p.messageType = Echo
		return p, nil

	case "GRANTED":
		p := GrantedMessagePayload{BaseMessagePayload: payload}
		if hasJsonPart {
			if err = json.Unmarshal([]byte(jsonString), &p); err != nil {
				break
			}
		}
		p.messageType = Granted
		return p, nil

	case "I":
		p := UpdateTurnMessagePayload{BaseMessagePayload: payload}
		if hasJsonPart {
			if err = json.Unmarshal([]byte(jsonString), &p); err != nil {
				break
			}
		}
		p.messageType = UpdateTurn
		return p, nil

	case "IL":
		p := UpdateInitiativeMessagePayload{BaseMessagePayload: payload}
		if hasJsonPart {
			if err = json.Unmarshal([]byte(jsonString), &p); err != nil {
				break
			}
		}
		p.messageType = UpdateInitiative
		return p, nil

	case "L":
		p := LoadFromMessagePayload{BaseMessagePayload: payload}
		if hasJsonPart {
			if err = json.Unmarshal([]byte(jsonString), &p); err != nil {
				break
			}
		}
		p.messageType = LoadFrom
		return p, nil

	case "LS-ARC":
		p := LoadArcObjectMessagePayload{BaseMessagePayload: payload}
		if hasJsonPart {
			if err = json.Unmarshal([]byte(jsonString), &p); err != nil {
				break
			}
		}
		p.messageType = LoadArcObject
		return p, nil

	case "LS-CIRC":
		p := LoadCircleObjectMessagePayload{BaseMessagePayload: payload}
		if hasJsonPart {
			if err = json.Unmarshal([]byte(jsonString), &p); err != nil {
				break
			}
		}
		p.messageType = LoadCircleObject
		return p, nil

	case "LS-LINE":
		p := LoadLineObjectMessagePayload{BaseMessagePayload: payload}
		if hasJsonPart {
			if err = json.Unmarshal([]byte(jsonString), &p); err != nil {
				break
			}
		}
		p.messageType = LoadLineObject
		return p, nil

	case "LS-POLY":
		p := LoadPolygonObjectMessagePayload{BaseMessagePayload: payload}
		if hasJsonPart {
			if err = json.Unmarshal([]byte(jsonString), &p); err != nil {
				break
			}
		}
		p.messageType = LoadPolygonObject
		return p, nil

	case "LS-RECT":
		p := LoadRectangleObjectMessagePayload{BaseMessagePayload: payload}
		if hasJsonPart {
			if err = json.Unmarshal([]byte(jsonString), &p); err != nil {
				break
			}
		}
		p.messageType = LoadRectangleObject
		return p, nil

	case "LS-SAOE":
		p := LoadSpellAreaOfEffectObjectMessagePayload{BaseMessagePayload: payload}
		if hasJsonPart {
			if err = json.Unmarshal([]byte(jsonString), &p); err != nil {
				break
			}
		}
		p.messageType = LoadSpellAreaOfEffectObject
		return p, nil

	case "LS-TEXT":
		p := LoadTextObjectMessagePayload{BaseMessagePayload: payload}
		if hasJsonPart {
			if err = json.Unmarshal([]byte(jsonString), &p); err != nil {
				break
			}
		}
		p.messageType = LoadTextObject
		return p, nil

	case "LS-TILE":
		p := LoadTileObjectMessagePayload{BaseMessagePayload: payload}
		if hasJsonPart {
			if err = json.Unmarshal([]byte(jsonString), &p); err != nil {
				break
			}
		}
		p.messageType = LoadTileObject
		return p, nil

	case "MARCO":
		p := MarcoMessagePayload{BaseMessagePayload: payload}
		p.messageType = Marco
		return p, nil

	case "MARK":
		p := MarkMessagePayload{BaseMessagePayload: payload}
		if hasJsonPart {
			if err = json.Unmarshal([]byte(jsonString), &p); err != nil {
				break
			}
		}
		p.messageType = Mark
		return p, nil

	case "OA":
		p := UpdateObjAttributesMessagePayload{BaseMessagePayload: payload}
		if hasJsonPart {
			if err = json.Unmarshal([]byte(jsonString), &p); err != nil {
				break
			}
		}
		p.messageType = UpdateObjAttributes
		return p, nil

	case "OA+":
		p := AddObjAttributesMessagePayload{BaseMessagePayload: payload}
		if hasJsonPart {
			if err = json.Unmarshal([]byte(jsonString), &p); err != nil {
				break
			}
		}
		p.messageType = AddObjAttributes
		return p, nil

	case "OA-":
		p := RemoveObjAttributesMessagePayload{BaseMessagePayload: payload}
		if hasJsonPart {
			if err = json.Unmarshal([]byte(jsonString), &p); err != nil {
				break
			}
		}
		p.messageType = RemoveObjAttributes
		return p, nil

	case "OK":
		p := ChallengeMessagePayload{BaseMessagePayload: payload}
		if hasJsonPart {
			if err = json.Unmarshal([]byte(jsonString), &p); err != nil {
				break
			}
		}
		p.messageType = Challenge
		return p, nil

	case "POLO":
		p := PoloMessagePayload{BaseMessagePayload: payload}
		p.messageType = Polo
		return p, nil

	case "PRIV":
		p := PrivMessagePayload{BaseMessagePayload: payload}
		if hasJsonPart {
			if err = json.Unmarshal([]byte(jsonString), &p); err != nil {
				break
			}
		}
		p.messageType = Priv
		return p, nil

	case "PROGRESS":
		p := UpdateProgressMessagePayload{BaseMessagePayload: payload}
		if hasJsonPart {
			if err = json.Unmarshal([]byte(jsonString), &p); err != nil {
				break
			}
		}
		p.messageType = UpdateProgress
		return p, nil

	case "PROTOCOL":
		p := ProtocolMessagePayload{BaseMessagePayload: payload}
		if hasJsonPart {
			// not really JSON for this command; just the protocol version as an integer
			p.ProtocolVersion, err = strconv.Atoi(jsonString)
			if err != nil {
				break
			}
		} else {
			err = fmt.Errorf("Server PROTOCOL command invalid (no version value)")
			break
		}
		return p, nil

	case "PS":
		p := PlaceSomeoneMessagePayload{BaseMessagePayload: payload}
		if hasJsonPart {
			if err = json.Unmarshal([]byte(jsonString), &p); err != nil {
				break
			}
		}
		p.messageType = PlaceSomeone
		return p, nil

	case "READY":
		p := ReadyMessagePayload{BaseMessagePayload: payload}
		p.messageType = Ready
		return p, nil

	case "ROLL":
		p := RollResultMessagePayload{BaseMessagePayload: payload}
		if hasJsonPart {
			if err = json.Unmarshal([]byte(jsonString), &p); err != nil {
				break
			}
		}
		p.messageType = RollResult
		return p, nil

	case "SYNC":
		p := SyncMessagePayload{BaseMessagePayload: payload}
		p.messageType = Sync
		return p, nil

	case "SYNC-CHAT":
		p := SyncChatMessagePayload{BaseMessagePayload: payload}
		if hasJsonPart {
			if err = json.Unmarshal([]byte(jsonString), &p); err != nil {
				break
			}
		}
		p.messageType = SyncChat
		return p, nil

	case "TB":
		p := ToolbarMessagePayload{BaseMessagePayload: payload}
		if hasJsonPart {
			if err = json.Unmarshal([]byte(jsonString), &p); err != nil {
				break
			}
		}
		p.messageType = Toolbar
		return p, nil

	case "TO":
		p := ChatMessageMessagePayload{BaseMessagePayload: payload}
		if hasJsonPart {
			if err = json.Unmarshal([]byte(jsonString), &p); err != nil {
				break
			}
		}
		p.messageType = ChatMessage
		return p, nil

	case "UPDATES":
		p := UpdateVersionsMessagePayload{BaseMessagePayload: payload}
		if hasJsonPart {
			if err = json.Unmarshal([]byte(jsonString), &p); err != nil {
				break
			}
		}
		p.messageType = UpdateVersions
		return p, nil

	case "WORLD":
		p := WorldMessagePayload{BaseMessagePayload: payload}
		if hasJsonPart {
			if err = json.Unmarshal([]byte(jsonString), &p); err != nil {
				break
			}
		}
		p.messageType = World
		return p, nil

	case "/CONN":
		p := QueryPeersMessagePayload{BaseMessagePayload: payload}
		p.messageType = QueryPeers
		return p, nil

	default:
		payload.messageType = UNKNOWN
		return payload, nil
	}

	if err != nil {
		payload.messageType = ERROR
		return ErrorMessagePayload{
			BaseMessagePayload: payload,
			Error:              err,
		}, nil
	}

	c.debug(DebugIO, "unable to cope with message, returning nil")
	return nil, fmt.Errorf("bailing out, unable to cope with received packet")
}

//
// Send out all waiting outbound messages and then return
//
func (c *MapConnection) Flush() error {
	// receive all the messages still in the channel
	if c.debug != nil {
		c.debug(DebugIO, "flushing output")
	}
	for {
		select {
		case packet := <-c.sendChan:
			c.sendBuf = append(c.sendBuf, packet)
			if c.debugf != nil {
				c.debugf(DebugIO, "flush: moved %v out to sendBuf (depth %d)", packet, len(c.sendBuf))
			}
		default:
			if c.writer == nil || len(c.sendBuf) == 0 {
				if c.debugf != nil {
					c.debugf(DebugIO, "flush: terminating (writer=%v, sendBuf=%v)", c.writer != nil, c.sendBuf)
				}
				return nil
			}
			if written, err := c.writer.WriteString(c.sendBuf[0]); err != nil {
				return fmt.Errorf("error sending \"%s\" (wrote %d): %v", c.sendBuf[0], written, err)
			}
			if err := c.writer.Flush(); err != nil {
				return fmt.Errorf("error sending \"%s\" (in flush): %v", c.sendBuf[0], err)
			}
			if c.debugf != nil {
				c.debugf(DebugIO, "flush: sent %v (depth now %d)", c.sendBuf[0], len(c.sendBuf)-1)
			}
			c.sendBuf = c.sendBuf[1:]
		}
	}
}<|MERGE_RESOLUTION|>--- conflicted
+++ resolved
@@ -34,13 +34,8 @@
 // and protocol versions supported by this code.
 //
 const (
-<<<<<<< HEAD
-	GMAMapperProtocol=402     // @@##@@ auto-configured
-	GoVersionNumber="5.2.2" // @@##@@ auto-configured
-=======
 	GMAMapperProtocol           = 402     // @@##@@ auto-configured
 	GoVersionNumber             = "5.2.1" // @@##@@ auto-configured
->>>>>>> b94db496
 	MinimumSupportedMapProtocol = 400
 	MaximumSupportedMapProtocol = 402
 )
