--- conflicted
+++ resolved
@@ -34,13 +34,8 @@
 // and protocol versions supported by this code.
 //
 const (
-<<<<<<< HEAD
-	GMAMapperProtocol=405     // @@##@@ auto-configured
-	GoVersionNumber="5.5.1" // @@##@@ auto-configured
-=======
 	GMAMapperProtocol           = 405     // @@##@@ auto-configured
-	GoVersionNumber             = "5.5.0" // @@##@@ auto-configured
->>>>>>> a3d4111d
+	GoVersionNumber             = "5.5.1" // @@##@@ auto-configured
 	MinimumSupportedMapProtocol = 400
 	MaximumSupportedMapProtocol = 405
 )
