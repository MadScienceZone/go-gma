--- conflicted
+++ resolved
@@ -1,15 +1,5 @@
 /*
 ########################################################################################
-<<<<<<< HEAD
-#  _______  _______  _______                ___          ___        __                 #
-# (  ____ \(       )(  ___  )              /   )        /   )      /  \                #
-# | (    \/| () () || (   ) |             / /) |       / /) |      \/) )               #
-# | |      | || || || (___) |            / (_) (_     / (_) (_       | |               #
-# | | ____ | |(_)| ||  ___  |           (____   _)   (____   _)      | |               #
-# | | \_  )| |   | || (   ) | Game           ) (          ) (        | |               #
-# | (___) || )   ( || )   ( | Master's       | |   _      | |   _  __) (_              #
-# (_______)|/     \||/     \| Assistant      (_)  (_)     (_)  (_) \____/              #
-=======
 #  _______  _______  _______                ___       ______      _______              #
 # (  ____ \(       )(  ___  )              /   )     / ___  \    (  __   )             #
 # | (    \/| () () || (   ) |             / /) |     \/   )  )   | (  )  |             #
@@ -18,7 +8,6 @@
 # | | \_  )| |   | || (   ) | Game           ) (       /  /      |   / | |             #
 # | (___) || )   ( || )   ( | Master's       | |   _  /  /     _ |  (__) |             #
 # (_______)|/     \||/     \| Assistant      (_)  (_) \_/     (_)(_______)             #
->>>>>>> fdcf8350
 #                                                                                      #
 ########################################################################################
 */
@@ -504,67 +493,43 @@
 	BaseMapObject
 	Coordinates
 
-<<<<<<< HEAD
-	// Is this element currently concealed from view?
-	Hidden bool
-
-	// Is the object locked from editing by the user?
-	Locked bool
-
-	// The element's line(s) are to be drawn with this dash pattern.
-	Dash DashType
-=======
 	// Objects which need additional coordinate pairs to describe their
 	// geometry (beyond the standard reference point) store them here.
 	Points []Coordinates `json:",omitempty"`
->>>>>>> fdcf8350
 
 	// The z "coordinate" is the vertical stacking order relative to the other
 	// displayed on-screen objects.
 	Z int
 
-<<<<<<< HEAD
-=======
 	// The colors used to draw the element's outline and/or to fill it's interior.
 	// These may be standard color names such as "blue" or an RGB string such as
 	// "#336699". A fill color that is the empty string means not to fill that element.
 	Line string `json:",omitempty"`
 	Fill string `json:",omitempty"`
 
->>>>>>> fdcf8350
 	// The width in pixel units to draw the element's outline.
 	Width int `json:",omitempty"`
 
-<<<<<<< HEAD
-=======
 	// The map layer this element belongs to.
 	Layer string `json:",omitempty"`
 
->>>>>>> fdcf8350
 	// The dungeon level where this element appears. Typically, level 0
 	// is the default (ground) level, with level numbers increasing as
 	// 1, 2, 3, etc., for floors above it, and with underground levels
-	// counting down as -1, -2, -3, etc.
-	Level int `json:",omitempty"`
-
-	// Objects which need additional coordinate pairs to describe their
-	// geometry (beyond the standard reference point) store them here.
-	Points []Coordinates
-
-	// The colors used to draw the element's outline and/or to fill it's interior.
-	// These may be standard color names such as "blue" or an RGB string such as
-	// "#336699". A fill color that is the empty string means not to fill that element.
-	Line string
-	Fill string
-
-	// The map layer this element belongs to.
-	Layer string
 
 	// Elements may be arranged into logical groups to be manipulated
 	// together. This is the ID of the group to which this belongs, or
 	// is empty if this element is not grouped.
-<<<<<<< HEAD
 	Group string
+
+	// The element's line(s) are to be drawn with this dash pattern.
+	Dash DashType
+
+	// Is this element currently concealed from view?
+	Hidden bool
+
+	// Is the object locked from editing by the user?
+	Locked bool
 }
 
 //
@@ -644,7 +609,6 @@
 		{"GROUP", "s", false, o.Group},
 		{"DASH", "s", false, da},
 	})
-=======
 	Group string `json:",omitempty"`
 
 	// The element's line(s) are to be drawn with this dash pattern.
@@ -655,7 +619,6 @@
 
 	// Is the object locked from editing by the user?
 	Locked bool `json:",omitempty"`
->>>>>>> fdcf8350
 }
 
 //________________________________________________________________________________
@@ -2170,11 +2133,7 @@
 	return nil, meta, fmt.Errorf("invalid map file format: unexpected end of file")
 }
 
-<<<<<<< HEAD
-// @[00]@| GMA 4.4.1
-=======
 // @[00]@| GMA 4.7.0
->>>>>>> fdcf8350
 // @[01]@|
 // @[10]@| Copyright © 1992–2022 by Steven L. Willoughby (AKA MadScienceZone)
 // @[11]@| steve@madscience.zone (previously AKA Software Alchemy),
