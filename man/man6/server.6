.\" vim:set syntax=nroff:
'\" <<ital-is-var>>
'\" <<bold-is-fixed>>
<<<<<<< HEAD
.TH SERVER 6 "Go-GMA 5.8.1" 19-Jul-2023 "Games" \" @@mp@@
=======
.TH SERVER 6 "Go-GMA 5.8.1" 11-Jul-2023 "Games" \" @@mp@@
>>>>>>> 15c7d9bd
.SH NAME
server \- GMA battle grid map server (Go version)
.SH SYNOPSIS
'\" <<usage>>
.LP
(If using the full GMA core tool suite)
.LP
.na
.B gma
.B go
.B server
.RI [ args
\&...]
.ad
.LP
(Otherwise)
.LP
.na
.B server
.RB [ \-debug
.IR flags ]
.RB [ \-endpoint
.RI [ hostname ]\fB:\fP port ]
.RB [ \-init\-file
.IR path ]
.RB [ \-log\-file
.IR path ]
.RB [ \-password\-file
.IR path ]
.B \-sqlite
.I path
.RB [ \-telemetry\-log
.IR path ]
.RB [ \-telemetry\-name
.IR string ]
.ad
'\" <</usage>>
.SH DESCRIPTION
.LP
The individual
.BR mapper (6)
clients used by players in a game may keep in contact with one another so that they all
display the same contents. A change made on one client (moving a creature token or
adding a room, say) appears on all the others. This is accomplished by starting a
.B server
process and having all of the 
.B mapper 
clients connect to it via their 
.B \-\-host
and 
.B \-\-port 
options.
.LP
Once connected, the
server
will send an initial greeting that may define a list of player character tokens
to appear on the 
.B mapper
context menus, or any other useful information the clients need to have
at startup time. It may, at the GM's option, even initialize the client to
show the full current game state.
.LP
From that point forward, the
server
relays traffic between the clients, so they communicate with each
other via the service. The server also tracks the commands it sees, so that it maintains
a notion of the current state of the game. Clients may re-sync with the server in case
they restart or otherwise miss any updates so they match the server's state.  The server
may respond directly to some client queries
'\"(e.g., 
'\".RB \*(lq AI? \*(rq)
if it knows the answer rather than referring the query to the other clients.
.LP
To guard against nuisance or malicious port scans and other superfluous connections,
the server will automatically drop
any clients which don't authenticate within a short time. (In actual production
use, we have observed some automated agents which connected and then sat idle for hours,
if we didn't terminate their connections. This prevents that.)
.SH OPTIONS
.LP
The command-line options described below 
may be
introduced with either one or two hyphens (e.g.,
.B \-endpoint
or
.BR \-\-endpoint ).
Options which take parameter values may have the value separated
from the option name by a space or an equals sign (e.g.,
.B \-endpoint=:2323
or
.BR "\-endpoint :2323" ).
'\" except for boolean flags which may be given
'\" alone (e.g.,
'\" .BR \-m )
'\" to indicate that the option is set to \*(lqtrue\*(rq or may be given
'\" an explicit value which must be attached to the option with an
'\" equals sign (e.g.,
'\" .B \-m=true
'\" or
'\" .BR \-m=false ).
'\" .LP
'\" You 
'\" '\" <</bold-is-fixed>>
'\" .B "may not"
'\" '\" <<bold-is-fixed>>
'\" combine multiple single-letter options into a single composite
'\" argument, (e.g., the options
'\" .B \-r
'\" and
'\" .B \-m
'\" would need to be entered as two separate options, not as
'\" .BR \-rm ).
'\" <<list>>
.TP 8
.BI "\-debug " flags
Add debugging information to the server log. The
.I flags
value is a comma-separated list of debugging options. The following
options are available:
.RS
'\" <<desc>>
.TP 10
.B all
All possible debugging information.
.TP
.B none
No debugging information (this cancels any previously-specified debug flags, but more may
be added after this).
.TP
.B auth
Authentication operations.
.TP
.B db
Database operations.
.TP
.B events
Background events.
.TP
.B i/o
Input/output operations.
.TP
.B init
Client initialization.
.TP
.B messages
Message traffic between the server and clients.
.TP
.B misc
Miscellaneous debugging.
.TP
.B state
Changes to the game state.
.RE
'\" <</>>
.TP
.BI "\-endpoint \fR[\fP" hostname \fR]\fP: port
Accept incoming client connections on the specified
.I hostname
and TCP
.I port
number.
If
.I hostname
is omitted, connections are accepted on all the machine's network interfaces.
If the entire option
is omitted, it defaults to port 2323.
.TP
.BR \-h ", " \-help
Print a usage summary and exit.
.TP
.BI "\-init\-file " path
The contents of this file are used to initialize the clients every time they connect. See the
'\" <</bold-is-fixed>>
.B "CLIENT INITIALIZATION"
'\" <<bold-is-fixed>>
section below for details.
.TP
.BI "\-log\-file " path
Append a record of server actions to the specified file. If debugging is enabled, those
messages will go to the log file as well. By default, the log is printed to the standard output,
which may also be explicitly specified by a single hyphen 
.RB (\*(lq \- \*(rq)
as
.IR path .
.TP
.BI "\-password\-file " path
This enables client authentication. By default, the server will allow any client to
connect and immediately interact with it. However, if this option is given, the server
will require a valid user credential before allowing the client to operate. The contents
of the password file are stored in plaintext, one password per line. 
.RS
.LP
The first line is the general player password. Any client connecting with this credential
will be admitted with any username they request other than
.RB \*(lq GM \*(rq.
.LP
The next line, if present, gives the privileged GM password. Any client connecting with this
credential will be granted with game master privileges 
under the username
.RB \*(lq GM \*(rq.
.LP
Any subsequent lines have the format
.RI \*(lq username \fB:\fP password \*(rq.
This assigns a specific
.I password
for the given
.IR username ,
such that any client wishing to sign on with that specific username
must present this specific credential.
.LP
'\" <</bold-is-fixed>>
.B N.B.
This is an extremely trivial challenge-response authentication mechanism used solely to
protect a game server from revealing in-game spoilers and rejecting nuisance connections.
It should
.B not
'\" <<bold-is-fixed>>
be relied upon to secure any sensitive information. No passwords used here should be the
same as passwords used for anything else of consequence.
.RE
.TP
.BI "\-sqlite " path
Specifies the filename of a sqlite database the server will use to maintain persistent
state. This includes such things as stored die-roll presets, known image locations, and
the chat history. If
.I path
does not exist, a new empty database will automatically be created by the server.
.TP
.BI "\-telemetry\-log " path
If the server is configured to send telemetry metrics,
this provides the name of a file into which to write
telemetry debugging information. Defaults to the
standard output.
.TP
.BI "\-telemetry\-name " string
If the server is configured to send telemetry metrics,
this provides the name of the application for purposes
of identifying this running instance of the server. Defaults
to
.RB \*(lq gma\-server \*(rq.
'\" <</>>
.SH "CLIENT INITIALIZATION"
.LP
When a client connects, the server begins by sending a number of messages 
up front, before and/or after successfully authenticating. The initial negotiation
with the client goes through the following stages:
'\" <<desc>>
'\" <</bold-is-fixed>>
.TP 15
.B Connection
The server declares the protocol version it is using.
.TP
.B Preamble
The server sends a number of messages to the client, which may include
comments, declaring party members, notice of software
updates, and campaign information.
We recommend limiting the preamble to comments.
.TP
.B Authentication
If configured to do so, the server will demand a valid
credential from the client before proceeding any further.
.TP
.B Post-auth
After successful authentication (or unconditionally if
no authentication is required), the server sends a number
of messages just as described for the preamble stage.
.TP
.B Ready
The server then signals to the client that the negotion
is completed and the client is then free to issue any
commands to the server, and may receive any messages from
the server. (Before this point, the server won't even
consider receiving commands from the client that aren't
part of this negotiation, and won't be sending normal
traffic to the client yet.)
.TP
.B Sync
Finally, the server may send additional data to the client
(typically this is synchronization data to catch the
client up to the server's current notion of the game
state).
'\" <<bold-is-fixed>>
'\" <</>>
.LP
By default, the preamble, post-auth, and sync stages are
effectively nil. However, the presence of a client initialization
file via the
.B \-init\-file
option specifies what to send to the client during
negotiation.
.LP
Each line of the file is a server message to be sent to
the client, formatted as documented in the server protocol
specification. (I.e., a command word followed by a space and
a JSON parameter object.) Long commands may be continued
over multiple lines of the file, as long as the brace
.RB (\*(lq { \*(rq)
that begins the JSON data appears on the line with the
command name, and all subsequent lines are indented
by any amount of whitespace. The final brace
.RB (\*(lq } \*(rq)
that ends the JSON data may appear at the end of the
last line or on a line by itself (in which case it need
not be indented itself).
.LP
The commands which may appear in the initialization file
include the following:
'\" <<desc>>
.TP 11
.B //
This line is transmitted AS-IS to the client. This
command does not requre JSON data to follow it. All text
from the
.RB \*(lq // \*(rq
to the end of the line are considered a comment and are
sent verbatim. This is useful to provide a human-readable
message to anyone connecting to the game port.
.TP
.B AC
Add a character to the client's quick-access context
menu. Typically this is the party of player characters.
Any JSON parameters accepted by the server
.B AC
message may be given, but for the purposes of the client
initialization, the important ones are
.BR ID ,
.BR Name ,
.BR Color ,
.BR Size ,
.BR Area ,
and
.BR CreatureType ,
providing a unique ID for the character, their name
as it appears on the map, the color of their threat
zone, creature size category, threatened area size
catetory, and creature type (1 for monsters or 2 for players).
.TP
.B DSM
Defines a condition status marker that may be placed
on creature tokens. This will update an existing marker
already known to the mapper, or add new ones to the set
of condition markers. The parameters are
'\" <<list>>
.RS
.TP
.B Condition
The name of the condition. While this is arbitrary,
it should be short, preferably a single word. It should
not begin with an underscore to avoid conflicts with
internal names used by the 
GMA software.
.TP
.B Shape
Describes the shape of the marker drawn over
the token. See the protocol documentation
in
.BR mapper-protocol (7).
.TP
.B Color
The color of the marker.
.TP
.B Transparent
If present and true, this means to use a semi-transparent
creature token when this condition is in effect.
.TP
.B Description
A sentence or paragraph describing the effects of
that condition.
.RE
'\" <</>>
.TP
.B UPDATES
Advertises to the client the version of each software
package you recommend for them to use. The JSON
data has a single parameter called
.B Packages
which is a list of objects with the following
parameters:
.RS
'\" <<list>>
.TP
.B Name
The name of the package, such as
.BR mapper ,
.BR go-gma ,
or
.BR core .
.TP
.B Instances
A list of available versions of the package. If multiple
versions are listed here, they should each be for a different
platform. 
Each instance value is an object with the following fields:
.RS
'\" <<desc>>
.TP 8
.B OS
The target operating system for this version of the
package. If omitted or blank, it is OS-independent.
Values are
.BR freebsd ,
.BR linux ,
.BR darwin ,
.BR windows ,
etc.
.TP
.B Arch
The target hardware architecture for this version.
Values are
.BR amd64 ,
etc.
.TP
.B Version
The recommended version you want players to use.
.TP
.B Token
If you provide a downloadable copy of the software on your server for players
to get, specify the download token here. The mapper tool currently has the
capability to self-upgrade based on this token. The mapper is configured with
the option
.BI \-\-update\-url= base
which is combined with the
.I token
value to get the filename to be downloaded from your
server. The URLs retrieved will be
.IB base / token .tar.gz
and
.IB base / token .tar.gz.sig\fR.\fP
'\" <</>>
.RE
'\" <</>>
.RE
.TP
.B WORLD
Sends campaign information. Currently the JSON field
recognized is
.B Calendar
which names the calendar in play.
.TP
.B AUTH
This command word (without JSON data) in the initialization
file causes the server to perform the authentication step before
continuing. Thus, it marks the end of the preamble stage. Following
lines will be sent as part of the post-auth stage.
.TP
.B READY
This command word (without JSON data) in the initialization file
causes the server to signal to the client that the negotiation is
complete and normal client/server interaction may begin. Thus
it marks the end of the post-auth stage. Anything after this 
point is for the sync stage.
.RS
.LP
In this final part of the file (after the
.B READY
command), any of the following server messages may be
included to be sent to the client:
.BR // ,
.BR AC ,
.BR AI ,
.BR AI? ,
.BR AV ,
.BR CC ,
.BR CLR ,
.BR CLR@ ,
.BR CO ,
.BR CS ,
.BR DD= ,
.BR DSM ,
.BR I ,
.BR IL ,
.BR L ,
.BR LS\-ARC ,
.BR LS\-CIRC ,
.BR LS\-LINE ,
.BR LS\-POLY ,
.BR LS\-RECT ,
.BR LS\-SAOE ,
.BR LS\-TEXT ,
.BR LS\-TILE ,
.BR MARK ,
.BR OA ,
.BR OA+ ,
.BR OA\- ,
.BR PROGRESS ,
.BR PS ,
.BR ROLL ,
.BR TB ,
.BR TO ,
.BR UPDATES ,
or
.BR WORLD .
(Technically, any of these commands can appear anywhere in the initialization file, but we
strongly recommend limiting commands to
.BR // ,
.BR AC ,
.BR DSM ,
.BR UPDATES ,
and
.BR WORLD
in all stages except the final (sync) stage.
.RE
.TP
.B SYNC
This command word (without JSON data) in the
initialization file will cause the server to
behave as if the client sent a
.B SYNC
command to it after the negotiation is complete.
This sends the full game state to the client, so that
a newly connected mapper will display the current map
contents the other players see.
'\" <</>>
.RE
.SH SECURITY
.LP
The authentication system employed here is simplisitic and not ideal for general
use, but is considered to be good enough for our purposes here, since the stakes
are so low. It is intended just to discourage cheating at the game by looking
at spoilers or direct messages intended for other users, not for any more rigorous
protection.
.LP
The main weakness of the system is that passwords are stored in plaintext on the
server, which means it is critical to secure the password file and the system itself.
Caution your players to use a password for the mapper that is different from any other
passwords they use (which should be the password practice people observe anyway). A
breach that reveals passwords from the server's file would then only allow an imposter
to log in to your map service, which admittedly is more of an inconvenience than a serious security issue, assuming you use your map server just for playing a game and not for
the communication of any sensitive information. 
.LP
Don't use the GMA mapper server for the communication of sensitive information. It's
part of a game. Just play a game with it.
.SH "SIGNALS"
.LP
The map service responds to the following signals while running.
These actions may not be taken immediately but should happen within a few seconds.
'\" <<desc>>
.TP 8
.B HUP
This signal causes the server to gracefully exit.
.TP
.B INT
Currently equivalent to the
.B HUP
signal.
.TP
.B USR1
Causes the server to re-read its initialization file. Clients which connect after this
will see the new initialization information.
.TP
.B USR2
This signal causes the server to dump a human-readable description of the current game state
database to the log file.
'\" <</>>
.SH "SEE ALSO"
.LP
.BR gma (6),
.BR mapper (5),
.BR mapper (6).
.LP
The server communications protocol is definitively documented in the
.BR mapper (6)
manpage which comes with the GMA-Mapper package.
.SH AUTHOR
.LP
Steve Willoughby / steve@madscience.zone.
.SH BUGS
.LP
If the server is not configured to require authentication, that means it won't drop
nuisance connections either, since it's accepting all connections as valid, even if
it never sends any valid data to the server.
.SH COPYRGHT
Part of the GMA software suite, copyright \(co 1992\-2023 by Steven L. Willoughby, Aloha, Oregon, USA. All Rights Reserved. Distributed under BSD-3-Clause License. \"@m(c)@<|MERGE_RESOLUTION|>--- conflicted
+++ resolved
@@ -1,11 +1,7 @@
 .\" vim:set syntax=nroff:
 '\" <<ital-is-var>>
 '\" <<bold-is-fixed>>
-<<<<<<< HEAD
 .TH SERVER 6 "Go-GMA 5.8.1" 19-Jul-2023 "Games" \" @@mp@@
-=======
-.TH SERVER 6 "Go-GMA 5.8.1" 11-Jul-2023 "Games" \" @@mp@@
->>>>>>> 15c7d9bd
 .SH NAME
 server \- GMA battle grid map server (Go version)
 .SH SYNOPSIS
